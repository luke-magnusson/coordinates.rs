--- conflicted
+++ resolved
@@ -1,13 +1,8 @@
 [package]
 name = "coordinates"
-<<<<<<< HEAD
 description = "Simple, no nonsense, library for using two and three dimensonal coordinates in several systems."
-license = "MIT OR Apache-2.0"
 categories = ["graphics", "mathematics", "science"]
-version = "0.1.1"
-=======
 version = "0.2.0"
->>>>>>> 767ae825
 edition = "2021"
 license = "MIT-0 OR 0BSD"
 repository = "https://github.com/luke-magnusson/coordinates.rs"
